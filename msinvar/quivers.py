--- conflicted
+++ resolved
@@ -165,18 +165,7 @@
                     data = Quiver._get_arrow_set(self._potential)
             else:
                 self._potential = None
-<<<<<<< HEAD
-        DiGraph.__init__(self, data=data, loops=loops,
-                         multiedges=multiedges, name=name)
-        self._arrows = []
-        vert = self.vertices(sort=False)
-        self._vertex_dict = {v: i for i, v in enumerate(vert)}
-        self._set_quiver_dict()
-        WCS.__init__(self, rank=len(vert), prec=prec)
-        # self._wcs = WCS(self, prec=prec)
-
-    def _repr_(self):
-=======
+
         self._name = name
         self.digraph = DiGraph(data=data, loops=True,
                                multiedges=True, name=name)
@@ -188,7 +177,6 @@
         WCS.__init__(self, rank=self.vertex_num(), prec=prec)
 
     def __repr__(self):
->>>>>>> dd6d81b6
         sv = f'Quiver with {self.vertex_num()} vertices'
         if self._name is not None:
             sv = self._name+": "+sv
@@ -208,17 +196,9 @@
 
     def arrows(self, n=None):
         """Return the ``n``-th arrow or the list of arrows if ``n`` is None."""
-<<<<<<< HEAD
-        if not n is None:
-            return self._arrows[n]
-        if len(self._arrows) != self.arrow_num():
-            self._arrows = list(self.edges(sort=False))
-        return self._arrows
-=======
         if n is None:
             return self._arrows
         return self._arrows[n]
->>>>>>> dd6d81b6
 
     def potential(self): return self._potential
 
