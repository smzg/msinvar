--- conflicted
+++ resolved
@@ -107,12 +107,7 @@
 
     def ideal_dim(self, I):
         """Dimension vector of an ideal I that consists of atoms (paths)."""
-<<<<<<< HEAD
-        vert = self.vertices(sort=False)
-        d = {i: 0 for i in vert}
-=======
         d = [0]*self.vertex_num()
->>>>>>> dd6d81b6
         for u in I:
             d[self.vertex_num(u.t)] += 1
         return d
